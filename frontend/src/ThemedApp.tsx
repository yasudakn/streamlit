import React from "react"
import { BaseProvider } from "baseui"
<<<<<<< HEAD
import { Global } from "@emotion/core"

=======
import { Global } from "@emotion/react"
>>>>>>> 3252af6e
import ThemeProvider from "src/components/core/ThemeProvider"
import {
  AUTO_THEME_NAME,
  createAutoTheme,
  createPresetThemes,
  getDefaultTheme,
  globalStyles,
  isPresetTheme,
  removeCachedTheme,
  setCachedTheme,
  ThemeConfig,
} from "src/theme"
import AppWithScreencast from "./App"

// TODO(lukasmasuch): Eventually move this into the DataGrid component and import it from there.
function DataGridOverlay(): React.ReactElement {
  // The glide-data-grid requires one root level portal element for rendering the cell overlays:
  // https://github.com/glideapps/glide-data-grid/blob/main/packages/core/API.md#htmlcss-prerequisites
  // This is added to the body in ThemedApp

  return (
    <div
      id="portal"
      style={{
        position: "fixed",
        top: 0,
        left: 0,
        zIndex: 9999,
      }}
    />
  )
}

const ThemedApp = (): JSX.Element => {
  const defaultTheme = getDefaultTheme()

  const [theme, setTheme] = React.useState<ThemeConfig>(defaultTheme)
  const [availableThemes, setAvailableThemes] = React.useState<ThemeConfig[]>([
    ...createPresetThemes(),
    ...(isPresetTheme(defaultTheme) ? [] : [defaultTheme]),
  ])

  const addThemes = (themeConfigs: ThemeConfig[]): void => {
    setAvailableThemes([...createPresetThemes(), ...themeConfigs])
  }

  const updateTheme = (newTheme: ThemeConfig): void => {
    if (newTheme !== theme) {
      setTheme(newTheme)

      // Only save to localStorage if it is not Auto since auto is the default.
      // Important to not save since it can change depending on time of day.
      if (newTheme.name === AUTO_THEME_NAME) {
        removeCachedTheme()
      } else {
        setCachedTheme(newTheme)
      }
    }
  }

  const updateAutoTheme = (): void => {
    if (theme.name === AUTO_THEME_NAME) {
      updateTheme(createAutoTheme())
    }
    const constantThemes = availableThemes.filter(
      theme => theme.name !== AUTO_THEME_NAME
    )
    setAvailableThemes([createAutoTheme(), ...constantThemes])
  }

  React.useEffect(() => {
    const mediaMatch = window.matchMedia("(prefers-color-scheme: dark)")
    mediaMatch.addEventListener("change", updateAutoTheme)

    return () => mediaMatch.removeEventListener("change", updateAutoTheme)
  }, [theme, availableThemes])

  return (
    <BaseProvider
      theme={theme.baseweb}
      zIndex={theme.emotion.zIndices.popupMenu}
    >
      <ThemeProvider theme={theme.emotion} baseuiTheme={theme.basewebTheme}>
        <Global styles={globalStyles} />
        <AppWithScreencast
          theme={{
            setTheme: updateTheme,
            activeTheme: theme,
            addThemes,
            availableThemes,
          }}
        />
        <DataGridOverlay />
      </ThemeProvider>
    </BaseProvider>
  )
}

export default ThemedApp<|MERGE_RESOLUTION|>--- conflicted
+++ resolved
@@ -1,11 +1,7 @@
 import React from "react"
 import { BaseProvider } from "baseui"
-<<<<<<< HEAD
-import { Global } from "@emotion/core"
+import { Global } from "@emotion/react"
 
-=======
-import { Global } from "@emotion/react"
->>>>>>> 3252af6e
 import ThemeProvider from "src/components/core/ThemeProvider"
 import {
   AUTO_THEME_NAME,
