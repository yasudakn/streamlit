--- conflicted
+++ resolved
@@ -318,13 +318,8 @@
           command: |
             # Start at the latest existing RC for this version if one exists,
             # so the following update will increment to the right RC version
-<<<<<<< HEAD
             export LATEST_MATCHING_RC=$(curl https://pypi.org/pypi/streamlit/json | jq ".releases | keys | map(select(contains(\"rc\"))) | map(select(contains(\"$DESIRED_VERSION\"))) | sort | .[-1]" | tr --delete '"')
             if [ $LATEST_MATCHING_RC != "null" ]; then python scripts/update_version.py $LATEST_MATCHING_RC; fi
-=======
-            export LATEST_MATCHING_RC=$(curl https://pypi.org/pypi/streamlit/json | jq ".releases | keys | map(select(contains(\"rc\"))) | map(select(contains(\"$DESIRED_VERSION\"))) | sort | .[-1]")
-            if [ $LATEST_MATCHING_RC ]; then python scripts/update_version.py $LATEST_MATCHING_RC; fi
->>>>>>> bd7437b1
 
             export STREAMLIT_RELEASE_SEMVER=$(python scripts/get_prerelease_version.py $DESIRED_VERSION)
             echo 'export STREAMLIT_RELEASE_SEMVER=$(python scripts/get_prerelease_version.py $DESIRED_VERSION)' >> $BASH_ENV
@@ -384,13 +379,8 @@
           name: Look up the related GitHub PR number and branch name
           command: |
             eval "$(/home/linuxbrew/.linuxbrew/bin/brew shellenv)"
-<<<<<<< HEAD
             echo "export GH_PR_NUMBER=$(gh api repos/${GH_REPO}/pulls | jq '[.[] | select(.head.label | contains("release/"))] | .[0] | .number')" >> $BASH_ENV
             echo "export GH_PR_BRANCH=$(gh api repos/${GH_REPO}/pulls | jq '[.[] | select(.head.label | contains("release/"))] | .[0] | .head.ref')" >> $BASH_ENV
-=======
-            echo "export GH_PR_NUMBER=$(gh api repos/${GH_REPO}/pulls | jq '[.[] | select(.head.label | contains(\"release/\"))] | .[0] | .number')" >> $BASH_ENV
-            echo "export GH_PR_BRANCH=$(gh api repos/${GH_REPO}/pulls | jq '[.[] | select(.head.label | contains(\"release/\"))] | .[0] | .head.ref')" >> $BASH_ENV
->>>>>>> bd7437b1
 
       - run:
           name: Ensure that version tag matches branch version
