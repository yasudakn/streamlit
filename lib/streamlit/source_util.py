--- conflicted
+++ resolved
@@ -135,15 +135,11 @@
 
         pages_dir = main_script_path.parent / "pages"
         page_scripts = sorted(
-<<<<<<< HEAD
-            [f for f in pages_dir.glob("**/*.py") if not f.name.startswith(".")],
-=======
             [
                 f
-                for f in pages_dir.glob("*.py")
+                for f in pages_dir.glob("**/*.py")
                 if not f.name.startswith(".") and not f.name == "__init__.py"
             ],
->>>>>>> 600168e5
             key=page_sort_key,
         )
 
