# Copyright 2018-2022 Streamlit Inc.
#
# Licensed under the Apache License, Version 2.0 (the "License");
# you may not use this file except in compliance with the License.
# You may obtain a copy of the License at
#
#    http://www.apache.org/licenses/LICENSE-2.0
#
# Unless required by applicable law or agreed to in writing, software
# distributed under the License is distributed on an "AS IS" BASIS,
# WITHOUT WARRANTIES OR CONDITIONS OF ANY KIND, either express or implied.
# See the License for the specific language governing permissions and
# limitations under the License.

import emoji
import re
import threading
from pathlib import Path
from typing import Any, Callable, cast, Dict, List, Optional, Tuple

from blinker import Signal

from streamlit.logger import get_logger
from streamlit.string_util import extract_leading_emoji
from streamlit.util import calc_md5

LOGGER = get_logger(__name__)


def open_python_file(filename):
    """Open a read-only Python file taking proper care of its encoding.

    In Python 3, we would like all files to be opened with utf-8 encoding.
    However, some author like to specify PEP263 headers in their source files
    with their own encodings. In that case, we should respect the author's
    encoding.
    """
    import tokenize

    if hasattr(tokenize, "open"):  # Added in Python 3.2
        # Open file respecting PEP263 encoding. If no encoding header is
        # found, opens as utf-8.
        return tokenize.open(filename)
    else:
        return open(filename, "r", encoding="utf-8")


PAGE_FILENAME_REGEX = re.compile(r"([0-9]*)[_ -]*(.*)\.py")
<<<<<<< HEAD
# Regex pattern to extract emoji taken from https://gist.github.com/Alex-Just/e86110836f3f93fe7932290526529cd1#gistcomment-3208085
# We may eventually want to swap this out for https://pypi.org/project/emoji,
# but I want to avoid adding a dependency if possible.
def get_emoji_regexp():
    # Sort emoji by length to make sure multi-character emojis are
    # matched first
    emojis = sorted(emoji.EMOJI_DATA, key=len, reverse=True)
    pattern = u'(' + u'|'.join(re.escape(u) for u in emojis) + u')'
    return re.compile(pattern)
PAGE_ICON_REGEX = get_emoji_regexp()
=======
>>>>>>> 9b173fef


def page_sort_key(script_path: Path) -> Tuple[float, str]:
    matches = re.findall(PAGE_FILENAME_REGEX, script_path.name)

    # Failing this assert should only be possible if script_path isn't a Python
    # file, which should never happen.
    assert len(matches) > 0, f"{script_path} is not a Python file"

    [(number, label)] = matches
    label = label.lower()

    if number == "":
        return (float("inf"), label)

    return (float(number), label)


def page_icon_and_name(script_path: Path) -> Tuple[str, str]:
    """Compute the icon and name of a page from its script path.

    This is *almost* the page name displayed in the nav UI, but it has
    underscores instead of spaces. The reason we do this is because having
    spaces in URLs both looks bad and is hard to deal with due to the need to
    URL-encode them. To solve this, we only swap the underscores for spaces
    right before we render page names.
    """
    extraction = re.search(PAGE_FILENAME_REGEX, script_path.name)
    if extraction is None:
        return "", ""

    # This cast to Any+type annotation weirdness is done because
    # cast(re.Match[str], ...) explodes at runtime since Python interprets it
    # as an attempt to index into re.Match instead of as a type annotation.
    extraction: re.Match[str] = cast(Any, extraction)

    icon_and_name = re.sub(
        r"[_ ]+", "_", extraction.group(2)
    ).strip() or extraction.group(1)

<<<<<<< HEAD
    icon = ""
    extracted_icon = re.search(PAGE_ICON_REGEX, name)
    if extracted_icon is not None:
        icon = str(extracted_icon.group(1))
        name = re.sub(PAGE_ICON_REGEX, "", name)

    return str(name), icon
=======
    return extract_leading_emoji(icon_and_name)
>>>>>>> 9b173fef


_pages_cache_lock = threading.RLock()
_cached_pages: Optional[Dict[str, Dict[str, str]]] = None
_on_pages_changed = Signal(doc="Emitted when the pages directory is changed")


def invalidate_pages_cache():
    global _cached_pages

    LOGGER.debug("Pages directory changed")
    with _pages_cache_lock:
        _cached_pages = None

    _on_pages_changed.send()


def get_pages(main_script_path_str: str) -> Dict[str, Dict[str, str]]:
    global _cached_pages

    # Avoid taking the lock if the pages cache hasn't been invalidated.
    pages = _cached_pages
    if pages is not None:
        return pages

    with _pages_cache_lock:
        # The cache may have been repopulated while we were waiting to grab
        # the lock.
        if _cached_pages is not None:
            return _cached_pages

        main_script_path = Path(main_script_path_str)
        main_page_icon, main_page_name = page_icon_and_name(main_script_path)
        main_page_script_hash = calc_md5(main_script_path_str)

        # NOTE: We include the page_script_hash in the dict even though it is
        #       already used as the key because that occasionally makes things
        #       easier for us when we need to iterate over pages.
        pages = {
            main_page_script_hash: {
                "page_script_hash": main_page_script_hash,
                "page_name": main_page_name,
                "icon": main_page_icon,
                "script_path": str(main_script_path.resolve()),
            }
        }

        pages_dir = main_script_path.parent / "pages"
        page_scripts = sorted(
            [f for f in pages_dir.glob("**/*.py") if not f.name.startswith(".")],
            key=page_sort_key,
        )

        parent_dirs = []
        for script_path in page_scripts:
<<<<<<< HEAD
            parent = re.search(r'pages/(.+)', str(script_path.parent))
            if parent:
                pn = parent.group(1)
                if 0 < len(pn) and not pn in parent_dirs:
                    parent_dirs.append(pn)
                    pi = ""
                    psh = calc_md5(str(script_path.parent))
                    pages[psh] = {
                        "page_script_hash": psh,
                        "page_name": pn,
                        "icon": pi,
                        "major_class": 1,
                        "script_path": str(script_path.parent.resolve()),
                    }
            pn, pi = page_name_and_icon(script_path)
            psh = calc_md5(str(script_path))
=======
            script_path_str = str(script_path.resolve())
            pi, pn = page_icon_and_name(script_path)
            psh = calc_md5(script_path_str)
>>>>>>> 9b173fef

            pages[psh] = {
                "page_script_hash": psh,
                "page_name": pn,
                "icon": pi,
                "script_path": str(script_path.resolve()),
            }

        _cached_pages = pages

        return pages


def register_pages_changed_callback(
    callback: Callable[[str], None],
):
    def disconnect():
        _on_pages_changed.disconnect(callback)

    # weak=False so that we have control of when the pages changed
    # callback is deregistered.
    _on_pages_changed.connect(callback, weak=False)

    return disconnect<|MERGE_RESOLUTION|>--- conflicted
+++ resolved
@@ -12,7 +12,6 @@
 # See the License for the specific language governing permissions and
 # limitations under the License.
 
-import emoji
 import re
 import threading
 from pathlib import Path
@@ -46,20 +45,6 @@
 
 
 PAGE_FILENAME_REGEX = re.compile(r"([0-9]*)[_ -]*(.*)\.py")
-<<<<<<< HEAD
-# Regex pattern to extract emoji taken from https://gist.github.com/Alex-Just/e86110836f3f93fe7932290526529cd1#gistcomment-3208085
-# We may eventually want to swap this out for https://pypi.org/project/emoji,
-# but I want to avoid adding a dependency if possible.
-def get_emoji_regexp():
-    # Sort emoji by length to make sure multi-character emojis are
-    # matched first
-    emojis = sorted(emoji.EMOJI_DATA, key=len, reverse=True)
-    pattern = u'(' + u'|'.join(re.escape(u) for u in emojis) + u')'
-    return re.compile(pattern)
-PAGE_ICON_REGEX = get_emoji_regexp()
-=======
->>>>>>> 9b173fef
-
 
 def page_sort_key(script_path: Path) -> Tuple[float, str]:
     matches = re.findall(PAGE_FILENAME_REGEX, script_path.name)
@@ -99,17 +84,7 @@
         r"[_ ]+", "_", extraction.group(2)
     ).strip() or extraction.group(1)
 
-<<<<<<< HEAD
-    icon = ""
-    extracted_icon = re.search(PAGE_ICON_REGEX, name)
-    if extracted_icon is not None:
-        icon = str(extracted_icon.group(1))
-        name = re.sub(PAGE_ICON_REGEX, "", name)
-
-    return str(name), icon
-=======
     return extract_leading_emoji(icon_and_name)
->>>>>>> 9b173fef
 
 
 _pages_cache_lock = threading.RLock()
@@ -165,7 +140,6 @@
 
         parent_dirs = []
         for script_path in page_scripts:
-<<<<<<< HEAD
             parent = re.search(r'pages/(.+)', str(script_path.parent))
             if parent:
                 pn = parent.group(1)
@@ -180,13 +154,10 @@
                         "major_class": 1,
                         "script_path": str(script_path.parent.resolve()),
                     }
-            pn, pi = page_name_and_icon(script_path)
-            psh = calc_md5(str(script_path))
-=======
+
             script_path_str = str(script_path.resolve())
             pi, pn = page_icon_and_name(script_path)
             psh = calc_md5(script_path_str)
->>>>>>> 9b173fef
 
             pages[psh] = {
                 "page_script_hash": psh,
