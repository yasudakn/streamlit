--- conflicted
+++ resolved
@@ -164,8 +164,7 @@
 
         parent_dirs = []
         for script_path in page_scripts:
-<<<<<<< HEAD
-            script_path_str = str(script_path)
+            script_path_str = str(script_path.resolve())
             parent = re.search(r'pages/(.+)', str(script_path.parent))
             if parent:
                 pn = parent.group(1)
@@ -180,9 +179,6 @@
                         "major_class": 1,
                         "script_path": str(script_path.parent),
                     }
-=======
-            script_path_str = str(script_path.resolve())
->>>>>>> da3f6733
             pn, pi = page_name_and_icon(script_path)
             psh = calc_md5(script_path_str)
 
