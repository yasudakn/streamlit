--- conflicted
+++ resolved
@@ -21,11 +21,7 @@
 
 THIS_DIRECTORY = Path(__file__).parent
 
-<<<<<<< HEAD
-VERSION = "1.32.0+bp-2024.3"  # PEP-440
-=======
-VERSION = "1.32.2"  # PEP-440
->>>>>>> 841b2f89
+VERSION = "1.32.2+bp-2023.3"  # PEP-440
 
 # IMPORTANT: We should try very hard *not* to add dependencies to Streamlit.
 # And if you do add one, make the required version as general as possible:
