# Copyright (c) Streamlit Inc. (2018-2022) Snowflake Inc. (2022)
#
# Licensed under the Apache License, Version 2.0 (the "License");
# you may not use this file except in compliance with the License.
# You may obtain a copy of the License at
#
#     http://www.apache.org/licenses/LICENSE-2.0
#
# Unless required by applicable law or agreed to in writing, software
# distributed under the License is distributed on an "AS IS" BASIS,
# WITHOUT WARRANTIES OR CONDITIONS OF ANY KIND, either express or implied.
# See the License for the specific language governing permissions and
# limitations under the License.

import os
import sys
from pathlib import Path

import setuptools
from setuptools.command.install import install

THIS_DIRECTORY = Path(__file__).parent

<<<<<<< HEAD
VERSION = "1.24.1+2023.7"  # PEP-440
=======
VERSION = "1.25.0"  # PEP-440
>>>>>>> d6d8f623

NAME = "streamlit"

# IMPORTANT: We should try very hard *not* to add dependencies to Streamlit.
# And if you do add one, make the required version as general as possible:
# - Include relevant lower bound for any features we use from our dependencies
# - Always include the lower bound as >= VERSION, to keep testing min versions easy
# - And include an upper bound that's < NEXT_MAJOR_VERSION
INSTALL_REQUIRES = [
    "altair>=4.0, <6",
    "blinker>=1.0.0, <2",
    "cachetools>=4.0, <6",
    "click>=7.0, <9",
    # 1.4 introduced the functionality found in python 3.8's importlib.metadata module
    "importlib-metadata>=1.4, <7",
    "numpy>=1.19.3, <2",
    "packaging>=16.8, <24",
    # Lowest version with available wheel for 3.7 + amd64 + linux
    "pandas>=1.3.0, <3",
    "pillow>=7.1.0, <10",
    # Python protobuf 4.21 (the first 4.x version) is compatible with protobufs
    # generated from `protoc` >= 3.20. (`protoc` is installed separately from the Python
    # protobuf package, so this pin doesn't actually enforce a `protoc` minimum version.
    # Instead, the `protoc` min version is enforced in our Makefile.)
    "protobuf>=3.20, <5",
    # pyarrow is not semantically versioned, gets new major versions frequently, and
    # doesn't tend to break the API on major version upgrades, so we don't put an
    # upper bound on it.
    "pyarrow>=6.0",
    "pympler>=0.9, <2",
    "python-dateutil>=2.7.3, <3",
    "requests>=2.18, <3",
    "rich>=10.14.0, <14",
    "tenacity>=8.1.0, <9",
    "toml>=0.10.1, <2",
    "typing-extensions>=4.1.0, <5",
    "tzlocal>=1.1, <5",
    "validators>=0.2, <1",
    # Don't require watchdog on MacOS, since it'll fail without xcode tools.
    # Without watchdog, we fallback to a polling file watcher to check for app changes.
    "watchdog>=2.1.5; platform_system != 'Darwin'",
]

# We want to exclude some dependencies in our internal Snowpark conda distribution of
# Streamlit. These dependencies will be installed normally for both regular conda builds
# and PyPI builds (that is, for people installing streamlit using either
# `pip install streamlit` or `conda install -c conda-forge streamlit`)
SNOWPARK_CONDA_EXCLUDED_DEPENDENCIES = [
    "gitpython>=3.0.7, <4, !=3.1.19",
    "pydeck>=0.8, <1",
    # Tornado 6.0.3 was the current Tornado version when Python 3.8, our earliest supported Python version,
    # was released (Oct 14, 2019).
    "tornado>=6.0.3, <7",
]

if not os.getenv("SNOWPARK_CONDA_BUILD"):
    INSTALL_REQUIRES.extend(SNOWPARK_CONDA_EXCLUDED_DEPENDENCIES)

EXTRA_REQUIRES = {"snowflake": ["snowflake-snowpark-python; python_version=='3.8'"]}


class VerifyVersionCommand(install):
    """Custom command to verify that the git tag matches our version"""

    description = "verify that the git tag matches our version"

    def run(self):
        tag = os.getenv("TAG")

        if tag != VERSION:
            info = "Git tag: {0} does not match the version of this app: {1}".format(
                tag, VERSION
            )
            sys.exit(info)


readme_path = THIS_DIRECTORY / ".." / "README.md"
if readme_path.exists():
    long_description = readme_path.read_text()
else:
    # In some build environments (specifically in conda), we may not have the README file
    # readily available. In these cases, just let long_description be the empty string.
    # Note that long_description isn't used at all in these build environments, so it
    # being missing isn't problematic.
    long_description = ""

setuptools.setup(
    name=NAME,
    version=VERSION,
    description="A faster way to build and share data apps",
    long_description=long_description,
    long_description_content_type="text/markdown",
    url="https://streamlit.io",
    project_urls={
        "Source Code": "https://github.com/streamlit/streamlit",
        "Bug Tracker": "https://github.com/streamlit/streamlit/issues",
        "Release notes": "https://docs.streamlit.io/library/changelog",
        "Documentation": "https://docs.streamlit.io/",
        "Community": "https://discuss.streamlit.io/",
        "Twitter": "https://twitter.com/streamlit",
    },
    author="Snowflake Inc",
    author_email="hello@streamlit.io",
    license="Apache License 2.0",
    classifiers=[
        "Development Status :: 5 - Production/Stable",
        "Environment :: Console",
        "Environment :: Web Environment",
        "Intended Audience :: Developers",
        "Intended Audience :: Science/Research",
        "License :: OSI Approved :: Apache Software License",
        "Programming Language :: Python :: 3.8",
        "Programming Language :: Python :: 3.9",
        "Programming Language :: Python :: 3.10",
        "Programming Language :: Python :: 3.11",
        "Topic :: Database :: Front-Ends",
        "Topic :: Office/Business :: Financial :: Spreadsheet",
        "Topic :: Scientific/Engineering :: Information Analysis",
        "Topic :: Scientific/Engineering :: Visualization",
        "Topic :: Software Development :: Libraries :: Application Frameworks",
        "Topic :: Software Development :: Widget Sets",
    ],
    # We exclude Python 3.9.7 from our compatible versions due to a bug in that version
    # with typing.Protocol. See https://github.com/streamlit/streamlit/issues/5140 and
    # https://bugs.python.org/issue45121
    python_requires=">=3.8, !=3.9.7",
    # PEP 561: https://mypy.readthedocs.io/en/stable/installed_packages.html
    package_data={"streamlit": ["py.typed", "hello/**/*.py"]},
    packages=setuptools.find_packages(exclude=["tests", "tests.*"]),
    # Requirements
    install_requires=INSTALL_REQUIRES,
    extras_require=EXTRA_REQUIRES,
    zip_safe=False,  # install source files not egg
    include_package_data=True,  # copy html and friends
    entry_points={"console_scripts": ["streamlit = streamlit.web.cli:main"]},
    # For Windows so that streamlit * commands work ie.
    # - streamlit version
    # - streamlit hello
    scripts=["bin/streamlit.cmd"],
    cmdclass={
        "verify": VerifyVersionCommand,
    },
)<|MERGE_RESOLUTION|>--- conflicted
+++ resolved
@@ -21,11 +21,7 @@
 
 THIS_DIRECTORY = Path(__file__).parent
 
-<<<<<<< HEAD
-VERSION = "1.24.1+2023.7"  # PEP-440
-=======
-VERSION = "1.25.0"  # PEP-440
->>>>>>> d6d8f623
+VERSION = "1.25.0+2023.7"  # PEP-440
 
 NAME = "streamlit"
 
